use std::rc::Rc;

use ash::vk;
use nalgebra as na;
use sunray::{
    camera::Camera,
    error::{ErrorSource, SrResult},
    vulkan_abstraction,
};
use winit::{
    application::ApplicationHandler,
    event::WindowEvent,
    event_loop::{self, ControlFlow, EventLoop},
    raw_window_handle_05::{HasRawDisplayHandle, HasRawWindowHandle},
    window::Window,
};

mod surface;
mod swapchain;
mod utils;

struct AppResources {
    pub swapchain: swapchain::Swapchain,
    #[allow(unused)]
    pub surface: surface::Surface,
    pub img_rendered_fences: Vec<vk::Fence>,
    pub img_barrier_to_present_cmd_bufs: Vec<vulkan_abstraction::CmdBuffer>, // must delete before ready_to_present_sems
    pub img_acquired_sems: Vec<vulkan_abstraction::Semaphore>,

    pub renderer: sunray::Renderer,

    pub ready_to_present_sems: Vec<vulkan_abstraction::Semaphore>,
}

#[derive(Default)]
struct App {
    window: Option<Window>,
    resources: Option<AppResources>,

    start_time: Option<std::time::SystemTime>,
    frame_count: u64,
}

/// The number of concurrent frames that are processed (both by CPU and GPU).
///
/// Apparently 2 is the most common choice. Empirically it seems like the performance doesn't really
/// get any better with a higher number, but it does get measurably worse with only 1.
const MAX_FRAMES_IN_FLIGHT: usize = 2;

impl App {
    fn build_resources(&mut self, size: (u32, u32)) -> SrResult<()> {
        self.resources = None;

        let instance_exts = utils::enumerate_required_extensions(
            self.window.as_ref().unwrap().raw_display_handle(),
        )?;

        let display_handle = self.window.as_ref().unwrap().raw_display_handle().clone();
        let window_handle = self.window.as_ref().unwrap().raw_window_handle().clone();
        let create_surface =
            move |entry: &ash::Entry, instance: &ash::Instance| -> SrResult<vk::SurfaceKHR> {
                crate::utils::create_surface(entry, instance, display_handle, window_handle, None)
            };

        // build sunray renderer and surface
        let (mut renderer, surface) = sunray::Renderer::new_with_surface(
            size,
            vk::Format::R8G8B8A8_UNORM,
            instance_exts,
            &create_surface,
        )?;

        renderer.load_gltf("assets/Lantern.glb")?;

        //take ownership of the surface
        let surface =
            surface::Surface::new(renderer.core().entry(), renderer.core().instance(), surface);

        let swapchain =
            swapchain::Swapchain::new(Rc::clone(renderer.core()), surface.inner(), size)?;

        renderer.build_image_dependent_data(swapchain.images())?;

        let core = renderer.core();

        let img_barrier_to_present_cmd_bufs = swapchain
            .images()
            .iter()
            .map(|image| -> SrResult<vulkan_abstraction::CmdBuffer> {
                let cmd_buf = vulkan_abstraction::CmdBuffer::new(Rc::clone(&core))?;

                unsafe {
                    let cmd_buf_begin_info = vk::CommandBufferBeginInfo::default()
                        .flags(vk::CommandBufferUsageFlags::empty());

                    core.device()
                        .inner()
                        .begin_command_buffer(cmd_buf.inner(), &cmd_buf_begin_info)?;

                    vulkan_abstraction::cmd_image_memory_barrier(
                        &core,
                        cmd_buf.inner(),
                        *image,
                        vk::PipelineStageFlags::TRANSFER,
                        vk::PipelineStageFlags::BOTTOM_OF_PIPE,
                        vk::AccessFlags::TRANSFER_WRITE,
                        vk::AccessFlags::empty(),
                        vk::ImageLayout::UNDEFINED,
                        vk::ImageLayout::PRESENT_SRC_KHR,
                    );

                    core.device().inner().end_command_buffer(cmd_buf.inner())?;
                }
                Ok(cmd_buf)
            })
            .collect::<Result<Vec<_>, _>>()?;

        // img_acquired_sems & img_rendered_fences cannot be indexed by image index, since they are sent to gpu before an image index is acquired
        let img_acquired_sems = (0..MAX_FRAMES_IN_FLIGHT)
            .map(|_| vulkan_abstraction::Semaphore::new(Rc::clone(&core)))
            .collect::<Result<Vec<_>, _>>()?;
        let img_rendered_fences = (0..MAX_FRAMES_IN_FLIGHT)
            .map(|_| vk::Fence::null())
            .collect::<Vec<_>>();

        let ready_to_present_sems = swapchain
            .images()
            .iter()
            .map(|_| vulkan_abstraction::Semaphore::new(Rc::clone(&core)))
            .collect::<Result<Vec<_>, _>>()?;

        let fmt_handles = |sems: &[vulkan_abstraction::Semaphore]| -> String {
            if log::max_level() < log::LevelFilter::Debug {
                return String::new();
            }
            let mut s = String::from("[ ");
            for sem in sems.iter() {
                s += &format!("{:#x?}, ", sem.inner());
            }
            s += "]";

            s
        };

        log::debug!("img_acquired_sems: {}", fmt_handles(&img_acquired_sems));
        log::debug!(
            "ready_to_present_sems: {}",
            fmt_handles(&ready_to_present_sems)
        );

        self.resources = Some(AppResources {
            swapchain,
            surface,
            img_rendered_fences,
            img_acquired_sems,
            ready_to_present_sems,
            img_barrier_to_present_cmd_bufs,
            renderer,
        });

        Ok(())
    }

    fn resize(&mut self, size: (u32, u32)) -> SrResult<()> {
        self.res_mut().renderer.resize(size)?;

        // necessary so we can create the swapchain with the correct extent
        self.res()
            .renderer
            .core()
            .device()
            .update_surface_support_details(
                self.res().surface.inner(),
                self.res().surface.instance(),
            );

        let curr_size = self.res().swapchain.extent();
        let new_size = swapchain::Swapchain::get_extent(
            size,
            &self
                .res()
                .renderer
                .core()
                .device()
                .surface_support_details(),
        );

        if curr_size == new_size {
            return Ok(());
        }

        log::debug!("resizing swapchain from {curr_size:?} to {new_size:?}");

        let core = Rc::clone(self.res().renderer.core());

        for fence in self.res_mut().img_rendered_fences.iter_mut() {
            *fence = vk::Fence::null();
        }

        let surface = self.res().surface.inner();

        self.res_mut().swapchain.rebuild(surface, size)?;

        self.res_mut().img_barrier_to_present_cmd_bufs = self
            .res()
            .swapchain
            .images()
            .iter()
            .map(|image| -> SrResult<vulkan_abstraction::CmdBuffer> {
                let cmd_buf = vulkan_abstraction::CmdBuffer::new(Rc::clone(&core))?;

                unsafe {
                    let cmd_buf_begin_info = vk::CommandBufferBeginInfo::default()
                        .flags(vk::CommandBufferUsageFlags::empty());

                    core.device()
                        .inner()
                        .begin_command_buffer(cmd_buf.inner(), &cmd_buf_begin_info)?;

                    vulkan_abstraction::cmd_image_memory_barrier(
                        &core,
                        cmd_buf.inner(),
                        *image,
                        vk::PipelineStageFlags::TRANSFER,
                        vk::PipelineStageFlags::BOTTOM_OF_PIPE,
                        vk::AccessFlags::TRANSFER_WRITE,
                        vk::AccessFlags::empty(),
                        vk::ImageLayout::UNDEFINED,
                        vk::ImageLayout::PRESENT_SRC_KHR,
                    );

                    core.device().inner().end_command_buffer(cmd_buf.inner())?;
                }
                Ok(cmd_buf)
            })
            .collect::<Result<Vec<_>, _>>()?;

        Ok(())
    }

    fn time_elapsed(&self) -> f32 {
        std::time::SystemTime::now()
            .duration_since(self.start_time.unwrap())
            .unwrap()
            .as_millis() as f32
            / 1000.0
    }

    fn acquire_next_image(&self, signal_sem: vk::Semaphore) -> SrResult<usize> {
        let image_index = {
            let (image_index, swapchain_suboptimal_for_surface) = unsafe {
                self.res().swapchain.device().acquire_next_image(
                    self.res().swapchain.inner(),
                    u64::MAX,
                    signal_sem,
                    vk::Fence::null(),
                )
            }?;

            if swapchain_suboptimal_for_surface {
                log::warn!("VkAcquireNextImageKHR: swapchain is supobtimal for the surface");
            }

            image_index as usize
        };

        Ok(image_index)
    }

    fn present(&self, img_index: usize, ready_to_present_sem: vk::Semaphore) -> SrResult<()> {
        let swapchains = [self.res().swapchain.inner()];
        let image_indices = [img_index as u32];
        let wait_semaphores = [ready_to_present_sem];
        let present_info = vk::PresentInfoKHR::default()
            .wait_semaphores(&wait_semaphores)
            .swapchains(&swapchains)
            .image_indices(&image_indices);

        let queue = self.res().renderer.core().queue().inner();

        unsafe {
            self.res()
                .swapchain
                .device()
                .queue_present(queue, &present_info)
        }?;

        Ok(())
    }

    fn draw(&mut self) -> sunray::error::SrResult<()> {
        // update frame data:
        let time = self.time_elapsed();
<<<<<<< HEAD
        let y = 13.0;
        let dist = 30.0;
        self.res_mut().renderer.set_camera(Camera::new(na::Point3::new(dist * time.cos(), y, dist * time.sin()), na::Point3::new(0.0, y, 0.0), 45.0)?)?;
=======
        self.res_mut().renderer.set_camera(Camera::new(
            na::Point3::new(-15.0 * time.cos(), 0.0, 15.0 * time.sin()),
            na::Point3::origin(),
            90.0,
        )?)?;
>>>>>>> 771b2553

        let frame_index = self.frame_count as usize % MAX_FRAMES_IN_FLIGHT;

        //acquire next image
        let img_acquired_sem = self.res().img_acquired_sems[frame_index].inner();
        let img_rendered_fence = self.res().img_rendered_fences[frame_index];
        if img_rendered_fence != vk::Fence::null() {
            unsafe {
                self.res().renderer.core().device().inner().wait_for_fences(
                    &[img_rendered_fence],
                    true,
                    u64::MAX,
                )
            }?
        }
        let img_index = self.acquire_next_image(img_acquired_sem)?;

        let swapchain_image = self.res().swapchain.images()[img_index];

        //render
        self.res_mut().img_rendered_fences[frame_index] = self
            .res_mut()
            .renderer
            .render_to_image(swapchain_image, img_acquired_sem)?;

        // image barrier to transition to PRESENT_SRC
        let img_barrier_to_present_cmd_buf =
            &mut self.res_mut().img_barrier_to_present_cmd_bufs[img_index];
        img_barrier_to_present_cmd_buf.fence_mut().wait()?;
        img_barrier_to_present_cmd_buf.fence_mut().reset()?;
        let img_barrier_done_fence = img_barrier_to_present_cmd_buf.fence_mut().submit();

        let img_barrier_to_present_cmd_buf_inner = img_barrier_to_present_cmd_buf.inner();
        let ready_to_present_sem = self.res().ready_to_present_sems[img_index].inner();

        self.res().renderer.core().queue().submit_async(
            img_barrier_to_present_cmd_buf_inner,
            &[],
            &[],
            &[ready_to_present_sem],
            img_barrier_done_fence,
        )?;

        //present
        self.present(img_index, ready_to_present_sem)?;

        self.frame_count += 1;

        Ok(())
    }

    fn handle_event(
        &mut self,
        event_loop: &event_loop::ActiveEventLoop,
        event: winit::event::WindowEvent,
    ) -> SrResult<()> {
        match event {
            WindowEvent::CloseRequested => {
                let run_time = {
                    let end_time = std::time::SystemTime::now();

                    end_time
                        .duration_since(self.start_time.unwrap())
                        .unwrap()
                        .as_millis() as f32
                        / 1000.0
                };
                let fps = self.frame_count as f32 / run_time;
                log::info!("Frames per second: {fps}");
                unsafe {
                    self.res()
                        .renderer
                        .core()
                        .device()
                        .inner()
                        .device_wait_idle()
                }?;

                event_loop.exit();
            }
            WindowEvent::RedrawRequested => {
                self.draw()?;
                self.window.as_ref().unwrap().request_redraw();
            }
            WindowEvent::Resized(size) => {
                if size.width != 0 && size.height != 0 {
                    self.resize(size.into()).unwrap(); // TODO: unwrap
                }
            }
            _ => (),
        }
        Ok(())
    }

    fn handle_srresult(&mut self, event_loop: &event_loop::ActiveEventLoop, result: SrResult<()>) {
        match result {
            Ok(()) => {}
            Err(e) => {
                match e.get_source() {
                    Some(ErrorSource::VULKAN(vk::Result::ERROR_OUT_OF_DATE_KHR)) => {
                        log::warn!("{e}"); // we still warn because this isn't really the best behaviour
                    }
                    _ => {
                        log::error!("{e}");

                        event_loop.exit();
                    }
                }
            }
        }
    }

    fn res_mut(&mut self) -> &mut AppResources {
        self.resources.as_mut().unwrap()
    }

    fn res(&self) -> &AppResources {
        self.resources.as_ref().unwrap()
    }
}

impl ApplicationHandler for App {
    fn resumed(&mut self, event_loop: &event_loop::ActiveEventLoop) {
        let window = event_loop
            .create_window(Window::default_attributes())
            .unwrap();

        let window_size = window.inner_size().into();

        self.window = Some(window);

        if !self.resources.is_some() {
            let result = self.build_resources(window_size);
            self.handle_srresult(event_loop, result);
        }

        let result = self.resize(window_size);
        self.handle_srresult(event_loop, result);

        self.start_time = Some(std::time::SystemTime::now());
    }

    fn window_event(
        &mut self,
        event_loop: &event_loop::ActiveEventLoop,
        _window_id: winit::window::WindowId,
        event: winit::event::WindowEvent,
    ) {
        let result = self.handle_event(event_loop, event);
        self.handle_srresult(event_loop, result);
    }
}

fn main() {
    log4rs::config::init_file("examples/log4rs.yaml", log4rs::config::Deserializers::new())
        .unwrap();

    if cfg!(debug_assertions) {
        //stdlib unfortunately completely pollutes trace log level, TODO somehow config stdlib/log to fix this?
        log::set_max_level(log::LevelFilter::Debug);
    } else {
        log::set_max_level(log::LevelFilter::Warn);
    }

    let event_loop = EventLoop::new().unwrap();
    event_loop.set_control_flow(ControlFlow::Wait);

    let mut app = App::default();
    let _ = event_loop.run_app(&mut app).unwrap();
}<|MERGE_RESOLUTION|>--- conflicted
+++ resolved
@@ -291,17 +291,11 @@
     fn draw(&mut self) -> sunray::error::SrResult<()> {
         // update frame data:
         let time = self.time_elapsed();
-<<<<<<< HEAD
         let y = 13.0;
         let dist = 30.0;
-        self.res_mut().renderer.set_camera(Camera::new(na::Point3::new(dist * time.cos(), y, dist * time.sin()), na::Point3::new(0.0, y, 0.0), 45.0)?)?;
-=======
-        self.res_mut().renderer.set_camera(Camera::new(
-            na::Point3::new(-15.0 * time.cos(), 0.0, 15.0 * time.sin()),
-            na::Point3::origin(),
-            90.0,
-        )?)?;
->>>>>>> 771b2553
+        let position = na::Point3::new(dist * time.cos(), y, dist * time.sin());
+        let fov_y = 45.0;
+        self.res_mut().renderer.set_camera(Camera::new(position, na::Point3::new(0.0, y, 0.0), fov_y)?)?;
 
         let frame_index = self.frame_count as usize % MAX_FRAMES_IN_FLIGHT;
 
