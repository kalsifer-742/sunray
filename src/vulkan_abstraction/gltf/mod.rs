--- conflicted
+++ resolved
@@ -12,22 +12,14 @@
 pub use node::*;
 pub use primitive::*;
 
-<<<<<<< HEAD
 pub type PrimitiveDataMap =
     HashMap<vulkan_abstraction::gltf::PrimitiveUniqueKey, vulkan_abstraction::gltf::PrimitiveData>;
 
 #[derive(Debug, Clone, Copy)]
 struct Vertex {
-=======
-#[derive(Clone, Copy, Debug, Default)]
-#[repr(C)]
-pub struct Vertex {
->>>>>>> 882e88ec
     #[allow(unused)]
     pub position: [f32; 3],
-    pub tex_coords: [f32; 2],
 }
-
 
 pub struct Gltf {
     core: Rc<vulkan_abstraction::Core>,
@@ -119,7 +111,6 @@
                     .filter(|(semantic, _)| *semantic == gltf::Semantic::Positions) // POSITION is always defined
                     .next()
                     .unwrap()
-<<<<<<< HEAD
                     .1
                     .index();
 
@@ -187,30 +178,6 @@
                 primitives.push(vulkan_abstraction::gltf::Primitive {
                     unique_key: primitive_unique_key,
                 });
-=======
-                    .map(|position| Vertex { position, ..Default::default() })
-                    .collect::<Vec<_>>();
-
-                // get vertices index
-                let indices = reader
-                    .read_indices()
-                    .unwrap()
-                    .into_u32()
-                    .collect::<Vec<_>>();
-
-                let vertex_buffer = vulkan_abstraction::VertexBuffer::new_for_blas_from_data::<
-                    Vertex,
-                >(Rc::clone(&self.core), &vertices)?;
-                let index_buffer = vulkan_abstraction::IndexBuffer::new_for_blas_from_data::<u32>(
-                    Rc::clone(&self.core),
-                    &indices,
-                )?;
-
-                primitives.push(vulkan_abstraction::gltf::Primitive::new(
-                    vertex_buffer,
-                    index_buffer,
-                )?);
->>>>>>> 882e88ec
             }
             mesh = Some(vulkan_abstraction::gltf::Mesh::new(primitives)?);
         }
