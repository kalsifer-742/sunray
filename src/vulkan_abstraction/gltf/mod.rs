--- conflicted
+++ resolved
@@ -23,22 +23,6 @@
 pub type PrimitiveDataMap =
     HashMap<vulkan_abstraction::gltf::PrimitiveUniqueKey, vulkan_abstraction::gltf::PrimitiveData>;
 
-<<<<<<< HEAD
-=======
-
-#[derive(Debug, Clone, Copy, Default)]
-#[repr(C, packed)]
-struct Vertex {
-    // NOTE: don't move position or place any attributes before it:
-    // the BLAS assumes that the vertex_buffer has a vec3 position attribute as its first (not necessarily the only) attribute in memory
-    pub position:  [f32; 3],
-    pub _padding0: [f32; 1],
-
-    pub tex_coords:[f32; 2],
-    pub _padding2: [f32; 2],
-}
-
->>>>>>> e4415879
 pub struct Gltf {
     core: Rc<vulkan_abstraction::Core>,
     document: gltf::Document,
@@ -211,7 +195,6 @@
         if let Some(gltf_mesh) = gltf_node.mesh() {
             let mut primitives = vec![];
 
-            //TODO: check for primitive support
             for (i, primitive) in gltf_mesh
                 .primitives()
                 .filter(|p| Self::is_primitive_supported(p))
@@ -235,8 +218,7 @@
                 if !primitive_data_map.contains_key(&primitive_unique_key) {
                     let reader = primitive.reader(|buffer| Some(&self.buffers[buffer.index()]));
 
-<<<<<<< HEAD
-                    let mut vertices: Vec<Vertex> = vec![];
+                    let mut vertices: Vec<vulkan_abstraction::gltf::Vertex> = vec![];
                     // get vertices positions
                     reader.read_positions().unwrap().for_each(|position| {
                         vertices.push(Vertex {
@@ -244,26 +226,6 @@
                             ..Default::default()
                         })
                     });
-=======
-                    let vertex_buffer = {
-                        // get vertices positions
-                        let vertices =
-                        std::iter::zip(
-                            reader.read_positions().unwrap(),
-                            reader.read_tex_coords(0).unwrap().into_f32(),
-                        )
-                            .map(|(position, tex_coords)| vulkan_abstraction::gltf::Vertex { position: position.into(), tex_coords:tex_coords.into(), ..Default::default() })
-                            .collect::<Vec<_>>();
-
-                        let vertex_buffer =
-                            vulkan_abstraction::VertexBuffer::new_for_blas_from_data::<Vertex>(
-                                Rc::clone(&self.core),
-                                &vertices,
-                            )?;
-
-                        vertex_buffer
-                    };
->>>>>>> e4415879
 
                     let index_buffer = {
                         let indices = if primitive.indices().is_some() {
