--- conflicted
+++ resolved
@@ -211,17 +211,17 @@
                     // The code is repeated because the type of the textures are not the same
                     // TODO: crate a macro
                     let (base_color_texture_index, base_color_tex_coord_index) =
-                        get_texture_indexes!(material_pbr, base_color_texture);
+                        get_texture_indices!(material_pbr, base_color_texture);
                     let (metallic_roughness_texture_index, metallic_roughness_tex_coord_index) =
-                        get_texture_indexes!(material_pbr, metallic_roughness_texture);
+                        get_texture_indices!(material_pbr, metallic_roughness_texture);
                     let (normal_texture_index, normal_tex_coord_index) =
-                        get_texture_indexes!(material, normal_texture);
+                        get_texture_indices!(material, normal_texture);
                     let (occlusion_texture_index, occlusion_tex_coord_index) =
-                        get_texture_indexes!(material, occlusion_texture);
+                        get_texture_indices!(material, occlusion_texture);
                     let (emissive_texture_index, emissive_tex_coord_index) =
-                        get_texture_indexes!(material, emissive_texture);
-
-                    let pbr_mettalic_roughness_properties =
+                        get_texture_indices!(material, emissive_texture);
+
+                    let pbr_metallic_roughness_properties =
                         vulkan_abstraction::gltf::PbrMetallicRoughnessProperties {
                             base_color_factor,
                             metallic_factor,
@@ -231,7 +231,7 @@
                         };
 
                     let material = vulkan_abstraction::gltf::Material {
-                        pbr_mettalic_roughness_properties,
+                        pbr_metallic_roughness_properties,
                         normal_texture_index,
                         occlusion_texture_index,
                         emissive_factor,
@@ -290,67 +290,8 @@
                         index_buffer
                     };
 
-<<<<<<< HEAD
-                    let (material, tex_coords) = {
-                        let material = primitive.material();
-                        let material_pbr = primitive.material().pbr_metallic_roughness();
-
-                        let base_color_factor = material_pbr.base_color_factor();
-                        let metallic_factor = material_pbr.metallic_factor();
-                        let roughness_factor = material_pbr.roughness_factor();
-                        let emissive_factor = material.emissive_factor();
-                        let alpha_mode = material.alpha_mode();
-                        let alpha_cutoff = material.alpha_cutoff().unwrap_or(0.5);
-                        let double_sided = material.double_sided();
-
-                        let (base_color_texture_index, base_color_tex_coord_index) =
-                            get_texture_indices!(material_pbr, base_color_texture);
-                        let (metallic_roughness_texture_index, metallic_roughness_tex_coord_index) =
-                            get_texture_indices!(material_pbr, metallic_roughness_texture);
-                        let (normal_texture_index, normal_tex_coord_index) =
-                            get_texture_indices!(material, normal_texture);
-                        let (occlusion_texture_index, occlusion_tex_coord_index) =
-                            get_texture_indices!(material, occlusion_texture);
-                        let (emissive_texture_index, emissive_tex_coord_index) =
-                            get_texture_indices!(material, emissive_texture);
-
-                        let pbr_metallic_roughness_properties =
-                            vulkan_abstraction::gltf::PbrMetallicRoughnessProperties {
-                                base_color_factor,
-                                metallic_factor,
-                                roughness_factor,
-                                base_color_texture_index,
-                                metallic_roughness_texture_index,
-                            };
-
-                        let material = vulkan_abstraction::gltf::Material {
-                            pbr_metallic_roughness_properties,
-                            normal_texture_index,
-                            occlusion_texture_index,
-                            emissive_factor,
-                            emissive_texture_index,
-                            alpha_mode,
-                            alpha_cutoff,
-                            double_sided,
-                        };
-
-                        let tex_coords = (
-                            base_color_tex_coord_index,
-                            metallic_roughness_tex_coord_index,
-                            normal_tex_coord_index,
-                            occlusion_tex_coord_index,
-                            emissive_tex_coord_index,
-                        );
-
-                        (material, tex_coords)
-                    };
-
                     // This could also be done with zip, but the code would be equally long and with a lot of nested tuples
                     // I thought of moving the zip operation to a separate function but the type of reader doesn't allow you to pass it around
-=======
-                    // This could also be done with zip, but the code would be equally long and whit a lot of nested tuples
-                    // I tought of moving the zip operation to a separe function but the type of reader don't allow you to pass it around
->>>>>>> ab768805
                     insert_tex_coords!(reader, vertices, tex_coords.0, base_color_tex_coord);
                     insert_tex_coords!(reader, vertices, tex_coords.1, metallic_roughness_tex_coord);
                     insert_tex_coords!(reader, vertices, tex_coords.2, normal_tex_coord);
