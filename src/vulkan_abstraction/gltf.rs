--- conflicted
+++ resolved
@@ -1,13 +1,6 @@
 use ash::vk;
 
-<<<<<<< HEAD
-use crate::{
-    error::SrResult,
-    vulkan_abstraction::{self, Vertex},
-};
-=======
 use crate::{error::SrResult, vulkan_abstraction};
->>>>>>> 6fe1787a
 
 pub struct Gltf {
     document: gltf::Document,
@@ -79,14 +72,8 @@
             let mut vertices = vec![];
             let mut indices = vec![];
 
-<<<<<<< HEAD
-            for (_i, primitive) in mesh.primitives().enumerate() {
-                let reader =
-                    primitive.reader(|buffer| Some(&self.gltf_data.buffers[buffer.index()]));
-=======
             for (_i, primitive) in gltf_mesh.primitives().enumerate() {
                 let reader = primitive.reader(|buffer| Some(&self.buffers[buffer.index()]));
->>>>>>> 6fe1787a
 
                 // get vertices positions
                 reader
