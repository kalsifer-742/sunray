--- conflicted
+++ resolved
@@ -7,18 +7,6 @@
 use crate::{
     error::SrResult,
     vulkan_abstraction::{self},
-<<<<<<< HEAD
-};
-
-#[rustfmt::skip]
-pub const IDENTITY_MATRIX : vk::TransformMatrixKHR = vk::TransformMatrixKHR {
-    matrix: [
-        1.0, 0.0, 0.0, 0.0,
-        0.0, 1.0, 0.0, 0.0,
-        0.0, 0.0, 1.0, 0.0
-    ],
-=======
->>>>>>> 6fe1787a
 };
 
 pub struct Scene {
