--- conflicted
+++ resolved
@@ -165,17 +165,11 @@
         );
 
         // write image to descriptor set
-<<<<<<< HEAD
         let descriptor_image_infos = [
             vk::DescriptorImageInfo::default()
                 .image_view(output_image_view)
                 .image_layout(vk::ImageLayout::GENERAL)
         ];
-=======
-        let descriptor_image_infos = [vk::DescriptorImageInfo::default()
-            .image_view(*output_image_view)
-            .image_layout(vk::ImageLayout::GENERAL)];
->>>>>>> 771b2553
         descriptor_writes.push(
             vk::WriteDescriptorSet::default()
                 .descriptor_type(vk::DescriptorType::STORAGE_IMAGE)
@@ -184,30 +178,18 @@
                 .dst_binding(DescriptorSetLayout::OUTPUT_IMAGE_BINDING)
         );
 
-<<<<<<< HEAD
         // write matrices uniform buffer to descriptor set
         let descriptor_buffer_infos = [
             vk::DescriptorBufferInfo::default()
                 .buffer(matrices_uniform_buffer.inner())
                 .range(vk::WHOLE_SIZE)
         ];
-=======
-        // write uniform buffer to descriptor set
-        let descriptor_buffer_infos = [vk::DescriptorBufferInfo::default()
-            .buffer(uniform_buffer.inner())
-            .range(vk::WHOLE_SIZE)];
->>>>>>> 771b2553
         descriptor_writes.push(
             vk::WriteDescriptorSet::default()
                 .descriptor_type(vk::DescriptorType::UNIFORM_BUFFER)
                 .buffer_info(&descriptor_buffer_infos)
                 .dst_set(descriptor_sets[0])
-<<<<<<< HEAD
                 .dst_binding(DescriptorSetLayout::MATRICES_UNIFORM_BUFFER_BINDING)
-=======
-                .dst_binding(DescriptorSetLayout::UNIFORM_BUFFER_BINDING)
-                .descriptor_count(1),
->>>>>>> 771b2553
         );
 
         // write meshes info uniform buffer to descriptor set
@@ -254,7 +236,6 @@
 
         if samplers.len() != 0 {
 
-<<<<<<< HEAD
             descriptor_writes.push(
                 vk::WriteDescriptorSet::default()
                     .descriptor_type(vk::DescriptorType::COMBINED_IMAGE_SAMPLER)
@@ -264,8 +245,6 @@
             );
         }
 
-=======
->>>>>>> 771b2553
         unsafe { device.update_descriptor_sets(&descriptor_writes, &[]) };
 
         Ok(Self {
