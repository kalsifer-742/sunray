--- conflicted
+++ resolved
@@ -12,18 +12,9 @@
 }
 impl IndexBuffer {
     //build an index buffer with flags for usage in a blas
-<<<<<<< HEAD
     pub fn new_for_blas_from_data<T : 'static + Copy>(core: Rc<vulkan_abstraction::Core>, data: &[T]) -> SrResult<Self> {
         let usage_flags =
             vk::BufferUsageFlags::INDEX_BUFFER
-=======
-    pub fn new_for_blas_from_data<T: 'static + Copy>(
-        core: Rc<vulkan_abstraction::Core>,
-        data: &[T],
-    ) -> SrResult<Self> {
-        let usage_flags = vk::BufferUsageFlags::TRANSFER_DST
-            | vk::BufferUsageFlags::INDEX_BUFFER
->>>>>>> 771b2553
             | vk::BufferUsageFlags::SHADER_DEVICE_ADDRESS
             | vk::BufferUsageFlags::ACCELERATION_STRUCTURE_BUILD_INPUT_READ_ONLY_KHR;
 
