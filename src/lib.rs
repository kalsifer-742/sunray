--- conflicted
+++ resolved
@@ -12,28 +12,6 @@
 
 use ash::vk;
 
-<<<<<<< HEAD
-struct MatricesUniformBufferContents {
-    pub view_inverse: na::Matrix4<f32>,
-    pub proj_inverse: na::Matrix4<f32>,
-}
-
-#[allow(unused)]
-#[derive(Clone, Copy)]
-struct MeshesInfoStorageBufferContents {
-    vertex_buffer: vk::DeviceAddress,
-    index_buffer: vk::DeviceAddress,
-    material_index: u32,
-}
-
-#[allow(unused)]
-#[derive(Clone, Copy)]
-struct MaterialsStorageBufferContents {
-    texture_index: u32,
-}
-
-=======
->>>>>>> e4415879
 struct ImageDependentData {
     pub raytracing_cmd_buf: vulkan_abstraction::CmdBuffer,
     pub blit_cmd_buf: vulkan_abstraction::CmdBuffer,
@@ -76,7 +54,6 @@
     }
 }
 
-
 pub type CreateSurfaceFn = dyn Fn(&ash::Entry, &ash::Instance) -> SrResult<vk::SurfaceKHR>;
 
 impl Renderer {
@@ -98,7 +75,12 @@
         instance_exts: &'static [*const i8],
         create_surface: &CreateSurfaceFn,
     ) -> SrResult<(Self, vk::SurfaceKHR)> {
-        let (r, s) = Self::new_impl(image_extent, image_format, instance_exts, Some(create_surface))?;
+        let (r, s) = Self::new_impl(
+            image_extent,
+            image_format,
+            instance_exts,
+            Some(create_surface),
+        )?;
         return Ok((r, s.unwrap()));
     }
 
@@ -108,9 +90,11 @@
         instance_exts: &'static [*const i8],
         create_surface: Option<&CreateSurfaceFn>,
     ) -> SrResult<(Self, Option<vk::SurfaceKHR>)> {
-        let with_validation_layer = utils::get_env_var_as_bool(Self::ENABLE_VALIDATION_LAYER_ENV_VAR)
-            .unwrap_or(Self::IS_DEBUG_BUILD);
-        let with_gpuav = utils::get_env_var_as_bool(Self::ENABLE_GPUAV_ENV_VAR_NAME).unwrap_or(false);
+        let with_validation_layer =
+            utils::get_env_var_as_bool(Self::ENABLE_VALIDATION_LAYER_ENV_VAR)
+                .unwrap_or(Self::IS_DEBUG_BUILD);
+        let with_gpuav =
+            utils::get_env_var_as_bool(Self::ENABLE_GPUAV_ENV_VAR_NAME).unwrap_or(false);
         let (core, surface) = vulkan_abstraction::Core::new_with_surface(
             with_validation_layer,
             with_gpuav,
@@ -125,29 +109,9 @@
         let blases = vec![];
         let tlas = vulkan_abstraction::TLAS::new(Rc::clone(&core), &[])?;
 
-<<<<<<< HEAD
-        let matrices_uniform_buffer = vulkan_abstraction::Buffer::new_uniform::<
-            MatricesUniformBufferContents,
-        >(Rc::clone(&core), 1)?;
-        let meshes_info_storage_buffer = vulkan_abstraction::Buffer::new_storage_from_data(
-            Rc::clone(&core),
-            &[MeshesInfoStorageBufferContents {
-                vertex_buffer: vk::DeviceAddress::default(),
-                index_buffer: vk::DeviceAddress::default(),
-                material_index: 0,
-            }],
-            "meshes info storage buffer",
-        )?;
-        let materials_storage_buffer = vulkan_abstraction::Buffer::new_storage_from_data(
-            Rc::clone(&core),
-            &[MaterialsStorageBufferContents { texture_index: 0 }],
-            "materials storage buffer",
-        )?;
-=======
-
         //must be filled by loading a scene
-        let shader_data_buffers = vulkan_abstraction::ShaderDataBuffers::new_empty(Rc::clone(&core))?;
->>>>>>> e4415879
+        let shader_data_buffers =
+            vulkan_abstraction::ShaderDataBuffers::new_empty(Rc::clone(&core))?;
 
         let descriptor_set_layout = vulkan_abstraction::DescriptorSetLayout::new(Rc::clone(&core))?;
 
@@ -158,15 +122,27 @@
                 .unwrap_or(Self::IS_DEBUG_BUILD),
         )?;
 
-        let shader_binding_table = vulkan_abstraction::ShaderBindingTable::new(&core, &ray_tracing_pipeline)?;
+        let shader_binding_table =
+            vulkan_abstraction::ShaderBindingTable::new(&core, &ray_tracing_pipeline)?;
 
         let image_dependant_data = HashMap::new();
 
         let fallback_texture_image = {
-<<<<<<< HEAD
             const RESOLUTION: u32 = 64;
-            let mut image = vulkan_abstraction::Image::new(
+            let image_data = utils::iterate_image_extent(RESOLUTION, RESOLUTION)
+                .map(|(x, y)| {
+                    // black/fucsia checkboard pattern
+                    if (x + y).is_multiple_of(2) {
+                        [0x00, 0x00, 0x00, 0xff]
+                    } else {
+                        [0xff, 0x00, 0xff, 0xff]
+                    }
+                })
+                .collect::<Vec<[u8; 4]>>();
+
+            let image = vulkan_abstraction::Image::new_from_data(
                 Rc::clone(&core),
+                image_data,
                 vk::Extent3D {
                     width: RESOLUTION,
                     height: RESOLUTION,
@@ -175,47 +151,10 @@
                 vk::Format::R8G8B8A8_UNORM,
                 vk::ImageTiling::OPTIMAL,
                 gpu_allocator::MemoryLocation::GpuOnly,
-                vk::ImageUsageFlags::TRANSFER_DST | vk::ImageUsageFlags::SAMPLED,
+                vk::ImageUsageFlags::SAMPLED,
                 "fallback texture image",
             )?
             .with_sampler(vk::Filter::NEAREST)?;
-
-            let image_data = (0..image.extent().height * image.extent().width)
-                .map(|index| {
-                    let row_index = index / image.extent().width;
-                    let col_index = index % image.extent().width;
-                    if (row_index + col_index) % 2 == 0 {
-                        [0x00, 0x00, 0x00, 0xff] // black
-                    } else {
-                        [0xff, 0x00, 0xff, 0xff] // fucsia
-                    }
-                })
-                .collect::<Vec<[u8; 4]>>();
-
-            let staging_buffer =
-                vulkan_abstraction::Buffer::new_staging_from_data(Rc::clone(&core), &image_data)?;
-            image.copy_from_buffer(&staging_buffer)?;
-=======
-            const RESOLUTION : u32 = 64;
-            let image_data =
-                utils::iterate_image_extent(RESOLUTION, RESOLUTION)
-                .map(|(x,y)| { // black/fucsia checkboard pattern
-                    if (x+y).is_multiple_of(2) { [0x00, 0x00, 0x00, 0xff] }
-                    else                       { [0xff, 0x00, 0xff, 0xff] }
-                }).collect::<Vec<[u8; 4]>>();
-
-            let image = vulkan_abstraction::Image::new_from_data(
-                Rc::clone(&core),
-                image_data,
-                vk::Extent3D { width: RESOLUTION, height: RESOLUTION, depth: 1},
-                vk::Format::R8G8B8A8_UNORM,
-                vk::ImageTiling::OPTIMAL,
-                gpu_allocator::MemoryLocation::GpuOnly,
-                vk::ImageUsageFlags::SAMPLED,
-                "fallback texture image"
-            )?
-             .with_sampler(vk::Filter::NEAREST)?;
->>>>>>> e4415879
 
             image
         };
@@ -273,17 +212,7 @@
                 &self.descriptor_set_layout,
                 &self.tlas,
                 raytrace_result_image.image_view(),
-<<<<<<< HEAD
-                &self.matrices_uniform_buffer,
-                &self.meshes_info_storage_buffer,
-                &self.materials_storage_buffer,
-                &[self.fallback_texture_image.sampler();
-                    vulkan_abstraction::DescriptorSetLayout::NUMBER_OF_SAMPLERS as usize],
-                &[self.fallback_texture_image.image_view();
-                    vulkan_abstraction::DescriptorSetLayout::NUMBER_OF_SAMPLERS as usize],
-=======
-                &self.shader_data_buffers
->>>>>>> e4415879
+                &self.shader_data_buffers,
             )?;
 
             let blit_cmd_buf = vulkan_abstraction::CmdBuffer::new(Rc::clone(&self.core))?;
@@ -349,7 +278,12 @@
 
             self.image_dependant_data.insert(
                 *post_blit_image,
-                ImageDependentData { raytrace_result_image, raytracing_cmd_buf, blit_cmd_buf, descriptor_sets },
+                ImageDependentData {
+                    raytrace_result_image,
+                    raytracing_cmd_buf,
+                    blit_cmd_buf,
+                    descriptor_sets,
+                },
             );
         }
 
@@ -367,72 +301,30 @@
         Ok(())
     }
 
-<<<<<<< HEAD
     pub fn load_scene(
         &mut self,
         scene: &Scene,
         scene_data: &mut vulkan_abstraction::gltf::PrimitiveDataMap,
     ) -> SrResult<()> {
-        scene.load(&self.core, &mut self.tlas, &mut self.blases, scene_data)?;
-
-        // TODO: should NOT be a mapping of each blas, but instead of each blas instance; for our Lantern.glb testing model this is not relevant
-        let meshes_info_storage_buffer_contents = self
-            .blases
-            .iter()
-            .map(|blas| MeshesInfoStorageBufferContents {
-                vertex_buffer: blas.vertex_buffer().get_device_address(),
-                index_buffer: blas.index_buffer().get_device_address(),
-                material_index: 0,
-            })
-            .collect::<Vec<_>>();
-
-        self.meshes_info_storage_buffer = vulkan_abstraction::Buffer::new_storage_from_data(
-            Rc::clone(&self.core),
-            &meshes_info_storage_buffer_contents,
-            "meshes info storage buffer",
-        )?;
-
-        // TODO: update insted of recreating
-=======
-    pub fn load_scene(&mut self, scene: &Scene, scene_data: &mut vulkan_abstraction::gltf::PrimitiveDataMap) -> SrResult<()> {
         let blas_instances = scene.load(&self.core, &mut self.blases, scene_data)?;
         self.tlas.rebuild(&blas_instances)?;
         let materials = [];
         let textures = [];
-        self.shader_data_buffers.update(&blas_instances, &materials, &textures, &self.fallback_texture_image)?;
-
->>>>>>> e4415879
+        self.shader_data_buffers.update(
+            &blas_instances,
+            &materials,
+            &textures,
+            &self.fallback_texture_image,
+        )?;
+
         self.clear_image_dependent_data();
 
         Ok(())
     }
 
     pub fn set_camera(&mut self, camera: crate::Camera) -> SrResult<()> {
-<<<<<<< HEAD
-        let eye = camera.position();
-        let target = camera.target();
-        let up = &na::vector![0.0, 1.0, 0.0];
-
-        //view-space: camera pov
-        let view = na::Isometry3::look_at_rh(&eye, &target, &up);
-        //clip_space: normalised coordinates adding perspective
-        let projection = na::Perspective3::new(
-            self.image_extent.width as f32 / self.image_extent.height as f32,
-            camera.fov_y() * 3.14 / std::f32::consts::PI,
-            0.1,   //render everything after this distance
-            100.0, //discard everything after this distance
-        );
-
-        let mem = self
-            .matrices_uniform_buffer
-            .map::<crate::MatricesUniformBufferContents>()?;
-        mem[0].view_inverse = view.to_homogeneous().try_inverse().unwrap(); //view_space -> world_space
-        mem[0].proj_inverse = projection.to_homogeneous().try_inverse().unwrap(); //clip_space -> view_space
-
-        Ok(())
-=======
-        self.shader_data_buffers.set_matrices(camera.as_matrices(self.image_extent))
->>>>>>> e4415879
+        self.shader_data_buffers
+            .set_matrices(camera.as_matrices(self.image_extent))
     }
 
     /// Render to dst_image. the user may also pass a Semaphore which the user should signal when the image is
@@ -453,22 +345,28 @@
 
         self.core.queue().submit_async(
             img_dependent_data.raytracing_cmd_buf.inner(),
-            &[], &[], &[],
+            &[],
+            &[],
+            &[],
             img_dependent_data.raytracing_cmd_buf.fence_mut().submit()?,
         )?;
 
         // blitting
         // ALL_GRAPHICS is fine, since literally all graphics (both barriers and blit) have to wait for the image to be available
         let (wait_sems, wait_dst_stages) = ([wait_sem], [vk::PipelineStageFlags::ALL_GRAPHICS]);
-        let (wait_sems, wait_dst_stages) =
-            if wait_sem == vk::Semaphore::null() { ([].as_slice(), [].as_slice()) }
-            else { (wait_sems.as_slice(), wait_dst_stages.as_slice()) };
+        let (wait_sems, wait_dst_stages) = if wait_sem == vk::Semaphore::null() {
+            ([].as_slice(), [].as_slice())
+        } else {
+            (wait_sems.as_slice(), wait_dst_stages.as_slice())
+        };
 
         let signal_fence = img_dependent_data.blit_cmd_buf.fence_mut().submit()?;
 
         self.core.queue().submit_async(
             img_dependent_data.blit_cmd_buf.inner(),
-            &wait_sems, &wait_dst_stages, &[],
+            &wait_sems,
+            &wait_dst_stages,
+            &[],
             signal_fence,
         )?;
 
@@ -488,7 +386,12 @@
 
         let wait_fence = self.render_to_image(dst_image.inner(), vk::Semaphore::null())?;
 
-        unsafe { self.core.device().inner().wait_for_fences(&[wait_fence], true, u64::MAX) }?;
+        unsafe {
+            self.core
+                .device()
+                .inner()
+                .wait_for_fences(&[wait_fence], true, u64::MAX)
+        }?;
 
         Ok(dst_image.get_raw_image_data_with_no_padding()?)
     }
